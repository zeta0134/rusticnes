--- conflicted
+++ resolved
@@ -38,10 +38,7 @@
     fn channels(&self) ->  Vec<& dyn AudioChannelState> {return Vec::new();}
     fn channels_mut(&mut self) ->  Vec<&mut dyn AudioChannelState> {return Vec::new();}
     fn record_expansion_audio_output(&mut self, _nes_sample: f32) {}
-<<<<<<< HEAD
     fn nsf_set_track(&mut self, _track_index: u8) {}
     fn nsf_manual_mode(&mut self) {}
-=======
     fn audio_multiplexing(&mut self, _emulate: bool) {}
->>>>>>> 6799d6ef
 }