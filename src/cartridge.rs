use mmc::mapper::*;
use mmc::axrom::AxRom;
use mmc::bnrom::BnRom;
use mmc::cnrom::CnRom;
use mmc::fme7::Fme7;
use mmc::gxrom::GxRom;
use mmc::ines31::INes31;
use mmc::mmc1::Mmc1;
use mmc::mmc3::Mmc3;
use mmc::mmc5::Mmc5;
use mmc::nrom::Nrom;
use mmc::pxrom::PxRom;
use mmc::uxrom::UxRom;
use mmc::vrc6::Vrc6;

use ines::INesCartridge;

use std::io::Read;

fn mapper_from_ines(ines: INesCartridge) -> Result<Box<dyn Mapper>, String> {
    let mapper_number = ines.header.mapper_number();

    let mapper: Box<dyn Mapper> = match mapper_number {
        0 => Box::new(Nrom::from_ines(ines)?),
        1 => Box::new(Mmc1::from_ines(ines)?),
        2 => Box::new(UxRom::from_ines(ines)?),
        3 => Box::new(CnRom::from_ines(ines)?),
        4 => Box::new(Mmc3::from_ines(ines)?),
        5 => Box::new(Mmc5::from_ines(ines)?),
        7 => Box::new(AxRom::from_ines(ines)?),
        9 => Box::new(PxRom::from_ines(ines)?),
        31 => Box::new(INes31::from_ines(ines)?),
        34 => Box::new(BnRom::from_ines(ines)?),
        66 => Box::new(GxRom::from_ines(ines)?),
        69 => Box::new(Fme7::from_ines(ines)?),
        _ => {
            return Err(format!("Unsupported iNES mapper: {}", ines.header.mapper_number()));
        }
    };

    println!("Successfully loaded mapper: {}", mapper_number);

    return Ok(mapper);
}

pub fn mapper_from_reader(file_reader: &mut dyn Read) -> Result<Box<dyn Mapper>, String> {
    let mut errors = String::new();
    match INesCartridge::from_reader(file_reader) {
        Ok(ines) => {return mapper_from_ines(ines);},
        Err(e) => {errors += format!("ines: {}\n", e).as_str()}
    }

<<<<<<< HEAD
    if header.prg_ram_size == 0 {
        // For iNES 1.0, assume a minimum PRG RAM size of 8k on boards which support varying sizes
        header.prg_ram_size = 8 * 1024;
    }

    let mapper: Box<dyn Mapper> = match header.mapper_number {
        0 => Box::new(Nrom::new(header, chr_rom, prg_rom)),
        1 => Box::new(Mmc1::new(header, chr_rom, prg_rom)),
        2 => Box::new(UxRom::new(header, chr_rom, prg_rom)),
        3 => Box::new(CnRom::new(header, chr_rom, prg_rom)),
        4 => Box::new(Mmc3::new(header, chr_rom, prg_rom)),
        5 => Box::new(Mmc5::new(header, chr_rom, prg_rom)),
        7 => Box::new(AxRom::new(header, chr_rom, prg_rom)),
        9 => Box::new(PxRom::new(header, chr_rom, prg_rom)),
        24 => Box::new(Vrc6::new(header, chr_rom, prg_rom)),
        34 => Box::new(BnRom::new(header, chr_rom, prg_rom)),
        66 => Box::new(GxRom::new(header, chr_rom, prg_rom)),
        69 => Box::new(Fme7::new(header, chr_rom, prg_rom)),
        _ => {
            return Err(format!("Unsupported iNES mapper: {}", header.mapper_number));
        }
    };
=======
    return Err(format!("Unable to open file as any known type, giving up.\n{}", errors));
}
>>>>>>> 1987de6f

pub fn mapper_from_file(file_data: &[u8]) -> Result<Box<dyn Mapper>, String> {
    let mut file_reader = file_data;
    return mapper_from_reader(&mut file_reader);
}<|MERGE_RESOLUTION|>--- conflicted
+++ resolved
@@ -29,6 +29,7 @@
         5 => Box::new(Mmc5::from_ines(ines)?),
         7 => Box::new(AxRom::from_ines(ines)?),
         9 => Box::new(PxRom::from_ines(ines)?),
+        24 => Box::new(Vrc6::from_ines(ines)?),
         31 => Box::new(INes31::from_ines(ines)?),
         34 => Box::new(BnRom::from_ines(ines)?),
         66 => Box::new(GxRom::from_ines(ines)?),
@@ -50,33 +51,8 @@
         Err(e) => {errors += format!("ines: {}\n", e).as_str()}
     }
 
-<<<<<<< HEAD
-    if header.prg_ram_size == 0 {
-        // For iNES 1.0, assume a minimum PRG RAM size of 8k on boards which support varying sizes
-        header.prg_ram_size = 8 * 1024;
-    }
-
-    let mapper: Box<dyn Mapper> = match header.mapper_number {
-        0 => Box::new(Nrom::new(header, chr_rom, prg_rom)),
-        1 => Box::new(Mmc1::new(header, chr_rom, prg_rom)),
-        2 => Box::new(UxRom::new(header, chr_rom, prg_rom)),
-        3 => Box::new(CnRom::new(header, chr_rom, prg_rom)),
-        4 => Box::new(Mmc3::new(header, chr_rom, prg_rom)),
-        5 => Box::new(Mmc5::new(header, chr_rom, prg_rom)),
-        7 => Box::new(AxRom::new(header, chr_rom, prg_rom)),
-        9 => Box::new(PxRom::new(header, chr_rom, prg_rom)),
-        24 => Box::new(Vrc6::new(header, chr_rom, prg_rom)),
-        34 => Box::new(BnRom::new(header, chr_rom, prg_rom)),
-        66 => Box::new(GxRom::new(header, chr_rom, prg_rom)),
-        69 => Box::new(Fme7::new(header, chr_rom, prg_rom)),
-        _ => {
-            return Err(format!("Unsupported iNES mapper: {}", header.mapper_number));
-        }
-    };
-=======
     return Err(format!("Unable to open file as any known type, giving up.\n{}", errors));
 }
->>>>>>> 1987de6f
 
 pub fn mapper_from_file(file_data: &[u8]) -> Result<Box<dyn Mapper>, String> {
     let mut file_reader = file_data;
